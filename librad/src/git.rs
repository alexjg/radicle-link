--- conflicted
+++ resolved
@@ -3,12 +3,7 @@
 // This file is part of radicle-link, distributed under the GPLv3 with Radicle
 // Linking Exception. For full terms see the included LICENSE file.
 
-<<<<<<< HEAD
-=======
-#[cfg(not(feature = "replication-v3"))]
-pub mod fetch;
 pub mod hooks;
->>>>>>> 567827ab
 pub mod identities;
 pub mod include;
 pub mod local;
