// Copyright © 2019-2020 The Radicle Foundation <hello@radicle.foundation>
//
// This file is part of radicle-link, distributed under the GPLv3 with Radicle
// Linking Exception. For full terms see the included LICENSE file.

use std::{
    fs,
    io,
    path::{Path, PathBuf},
};

use directories::ProjectDirs;

<<<<<<< HEAD
#[derive(Clone, Debug)]
=======
/// A set of paths to store application data.
///
/// The paths are either based on system specific directories when created
/// with [`crate::profile::Profile::paths`] or all contained in a given
/// directory when created with [`Paths::from_root`].
#[derive(Debug, Clone)]
>>>>>>> 3e7bc8fe
pub struct Paths {
    keys_dir: PathBuf,
    git_dir: PathBuf,
    git_includes_dir: PathBuf,
}

impl Paths {
    /// Returns based on [`ProjectDirs`] and scoped to `profile_id`.
    ///
    /// On Linux, all paths start with
    /// `$XDG_{CONFIG|DATA}_HOME/radicle-link/<profile_id>`.
    pub(crate) fn new(profile_id: &str) -> Result<Self, io::Error> {
        let proj = project_dirs()?;
        let config_dir = proj.config_dir().join(profile_id);
        let data_dir = proj.data_dir().join(profile_id);

        Self {
            keys_dir: config_dir.join("keys"),
            git_dir: data_dir.join("git"),
            git_includes_dir: config_dir.join("git-includes"),
        }
        .init()
    }

    /// All paths are contained in the given directory.
    pub fn from_root(root: impl AsRef<Path>) -> Result<Self, io::Error> {
        let root = root.as_ref();
        Self {
            keys_dir: root.join("keys"),
            git_dir: root.join("git"),
            git_includes_dir: root.join("git-includes"),
        }
        .init()
    }

    pub fn keys_dir(&self) -> &Path {
        &self.keys_dir
    }

    pub fn git_dir(&self) -> &Path {
        &self.git_dir
    }

    pub fn git_includes_dir(&self) -> &Path {
        &self.git_includes_dir
    }

    fn all_dirs(&self) -> impl Iterator<Item = &Path> {
        // Nb. this pattern match is here to keep the map consistent with the
        // struct fields
        let Self {
            keys_dir,
            git_dir,
            git_includes_dir,
        } = self;

        vec![
            keys_dir.as_path(),
            git_dir.as_path(),
            git_includes_dir.as_path(),
        ]
        .into_iter()
    }

    fn init(self) -> Result<Self, io::Error> {
        self.all_dirs().try_for_each(fs::create_dir_all)?;
        Ok(self)
    }
}

/// Returns [`ProjectDirs`] for this specific project (`radicle`).
///
/// Returns [`io::Error`] if the project directories could not be determined,
/// most likely due to the `$HOME` environment variable missing
pub(crate) fn project_dirs() -> Result<ProjectDirs, io::Error> {
    ProjectDirs::from("xyz", "radicle", "radicle-link").ok_or_else(|| {
        io::Error::new(
            io::ErrorKind::NotFound,
            "Couldn't determine application directories.",
        )
    })
}

#[cfg(test)]
mod tests {
    use super::*;
    use tempfile::tempdir;

    /// Note: not testing the system paths flavour, as that would only be
    /// meaningful on a pristine system with properly set $HOME.
    #[test]
    fn test_initialises_paths() {
        let tmp = tempdir().unwrap();
        let paths = Paths::from_root(tmp.path()).unwrap();
        assert!(paths.all_dirs().all(|path| path.exists()))
    }

    /// Test we indeed create everything under the root dir -
    /// airquotes-chroot-airquotes.
    #[test]
    fn test_chroot() {
        let tmp = tempdir().unwrap();
        let paths = Paths::from_root(tmp.path()).unwrap();
        assert!(paths
            .all_dirs()
            .all(|path| { path.ancestors().any(|parent| parent == tmp.path()) }))
    }
}<|MERGE_RESOLUTION|>--- conflicted
+++ resolved
@@ -11,16 +11,12 @@
 
 use directories::ProjectDirs;
 
-<<<<<<< HEAD
-#[derive(Clone, Debug)]
-=======
 /// A set of paths to store application data.
 ///
 /// The paths are either based on system specific directories when created
 /// with [`crate::profile::Profile::paths`] or all contained in a given
 /// directory when created with [`Paths::from_root`].
-#[derive(Debug, Clone)]
->>>>>>> 3e7bc8fe
+#[derive(Clone, Debug)]
 pub struct Paths {
     keys_dir: PathBuf,
     git_dir: PathBuf,
