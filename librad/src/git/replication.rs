--- conflicted
+++ resolved
@@ -62,17 +62,10 @@
     #[error(transparent)]
     Track(#[from] tracking::Error),
 
-<<<<<<< HEAD
-    #[error("signer error: {0:?}")]
-    Sign(#[source] Box<dyn std::error::Error + Send + Sync + 'static>),
-
-    #[error("fetcher error: {0:?}")]
-=======
     #[error("signer error: {0}")]
     Sign(#[source] Box<dyn std::error::Error + Send + Sync + 'static>),
 
     #[error("fetcher error: {0}")]
->>>>>>> fbde630a
     Fetch(#[source] Box<dyn std::error::Error + Send + Sync + 'static>),
 
     #[error(transparent)]
