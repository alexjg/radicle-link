--- conflicted
+++ resolved
@@ -15,323 +15,8 @@
 // You should have received a copy of the GNU General Public License
 // along with this program. If not, see <https://www.gnu.org/licenses/>.
 
-<<<<<<< HEAD
-use std::{
-    convert::TryFrom,
-    iter::FromIterator,
-    ops::Deref,
-    path::{Path, PathBuf},
-    str::{self, FromStr},
-};
-
-use regex::RegexSet;
-use thiserror::Error;
-
-use crate::internal::borrow::TryToOwned;
-
-pub use percent_encoding::PercentEncode;
-
-/// Iterator chaining multiple [`git2::References`]
-#[must_use = "iterators are lazy and do nothing unless consumed"]
-pub struct References<'a> {
-    inner: Vec<git2::References<'a>>,
-}
-
-impl<'a> FromIterator<git2::References<'a>> for References<'a> {
-    fn from_iter<T>(iter: T) -> Self
-    where
-        T: IntoIterator<Item = git2::References<'a>>,
-    {
-        Self {
-            inner: iter.into_iter().collect(),
-        }
-    }
-}
-
-impl<'a> References<'a> {
-    pub fn from_globs(
-        repo: &'a git2::Repository,
-        globs: impl IntoIterator<Item = impl AsRef<str>>,
-    ) -> Result<Self, git2::Error> {
-        let globs = globs.into_iter();
-        let mut iters = globs
-            .size_hint()
-            .1
-            .map(Vec::with_capacity)
-            .unwrap_or_else(Vec::new);
-        for glob in globs {
-            let iter = repo.references_glob(glob.as_ref())?;
-            iters.push(iter);
-        }
-
-        Ok(Self::from_iter(iters))
-    }
-
-    pub fn names<'b>(&'b mut self) -> ReferenceNames<'a, 'b> {
-        ReferenceNames {
-            inner: self.inner.iter_mut().map(|refs| refs.names()).collect(),
-        }
-    }
-
-    pub fn peeled(self) -> impl Iterator<Item = (String, git2::Oid)> + 'a {
-        self.filter_map(|reference| {
-            reference.ok().and_then(|head| {
-                head.name().and_then(|name| {
-                    head.target()
-                        .map(|target| (name.to_owned(), target.to_owned()))
-                })
-            })
-        })
-    }
-}
-
-impl<'a> Iterator for References<'a> {
-    type Item = Result<git2::Reference<'a>, git2::Error>;
-
-    fn next(&mut self) -> Option<Self::Item> {
-        self.inner.pop().and_then(|mut iter| match iter.next() {
-            None => self.next(),
-            Some(item) => {
-                self.inner.push(iter);
-                Some(item)
-            },
-        })
-    }
-}
-
-/// Iterator chaining multiple [`git2::ReferenceNames`]
-#[must_use = "iterators are lazy and do nothing unless consumed"]
-pub struct ReferenceNames<'repo, 'references> {
-    inner: Vec<git2::ReferenceNames<'repo, 'references>>,
-}
-
-impl<'a, 'b> Iterator for ReferenceNames<'a, 'b> {
-    type Item = Result<&'b str, git2::Error>;
-
-    fn next(&mut self) -> Option<Self::Item> {
-        self.inner.pop().and_then(|mut iter| match iter.next() {
-            None => self.next(),
-            Some(item) => {
-                self.inner.push(iter);
-                Some(item)
-            },
-        })
-    }
-}
-
-impl TryToOwned for git2::Repository {
-    type Owned = git2::Repository;
-    type Error = git2::Error;
-
-    fn try_to_owned(&self) -> Result<Self::Owned, Self::Error> {
-        git2::Repository::open(self.path())
-    }
-}
-
-/// An owned path-like value which is a valid git refname.
-///
-/// See [`git-check-ref-format`] for what the rules for refnames are.
-/// Additionally, we impose the rule that the name must consist of valid utf8.
-///
-/// Note that refspec patterns (eg. "refs/heads/*") are not allowed, and that
-/// the maximum length of the name is 1024 bytes.
-///
-/// [`git-check-ref-format`]: https://git-scm.com/docs/git-check-ref-format
-#[derive(Clone, Debug, Eq, Ord, PartialEq, PartialOrd, Hash, serde::Serialize)]
-pub struct RefLike(PathBuf);
-
-impl RefLike {
-    pub fn as_str(&self) -> &str {
-        self.into()
-    }
-
-    pub fn percent_encode(&self) -> PercentEncode {
-        /// https://url.spec.whatwg.org/#fragment-percent-encode-set
-        const FRAGMENT_PERCENT_ENCODE_SET: &percent_encoding::AsciiSet =
-            &percent_encoding::CONTROLS
-                .add(b' ')
-                .add(b'"')
-                .add(b'<')
-                .add(b'>')
-                .add(b'`');
-
-        /// https://url.spec.whatwg.org/#path-percent-encode-set
-        const PATH_PERCENT_ENCODE_SET: &percent_encoding::AsciiSet = &FRAGMENT_PERCENT_ENCODE_SET
-            .add(b'#')
-            .add(b'?')
-            .add(b'{')
-            .add(b'}');
-
-        percent_encoding::utf8_percent_encode(self.as_str(), PATH_PERCENT_ENCODE_SET)
-    }
-
-    #[allow(clippy::trivial_regex)]
-    fn guard_valid(s: &str) -> Result<(), InvalidRefLike> {
-        // FIXME(kim): replace with `git2::Reference::normalize_name` after
-        // rust-lang/git2-rs#620. Their implementation matters, not what the
-        // docs say.
-        lazy_static! {
-            static ref REFERENCE_FORMAT_RE: RegexSet = RegexSet::new(&[
-                r"^$",
-                r"\.lock$",
-                r"^\.",
-                r"\.\.",
-                r"[[:cntrl:]]",
-                r"[~^:?*\[\\]",
-                r"@[{]",
-                r"^/",
-                r"//",
-                r"^@$"
-            ])
-            .unwrap();
-        }
-
-        if s.len() > 1024 || REFERENCE_FORMAT_RE.is_match(s) {
-            Err(InvalidRefLike::RefFormat)
-        } else {
-            Ok(())
-        }
-    }
-}
-
-impl Deref for RefLike {
-    type Target = Path;
-
-    fn deref(&self) -> &Self::Target {
-        &self.0
-    }
-}
-
-impl AsRef<Path> for RefLike {
-    fn as_ref(&self) -> &Path {
-        self
-    }
-}
-
-#[derive(Debug, Error)]
-#[non_exhaustive]
-pub enum InvalidRefLike {
-    #[error("invalid utf8")]
-    Utf8,
-
-    #[error("not a valid git ref name")]
-    RefFormat,
-}
-
-impl TryFrom<&[u8]> for RefLike {
-    type Error = InvalidRefLike;
-
-    fn try_from(bytes: &[u8]) -> Result<Self, Self::Error> {
-        str::from_utf8(bytes)
-            .or(Err(InvalidRefLike::Utf8))
-            .and_then(Self::try_from)
-    }
-}
-
-impl TryFrom<&str> for RefLike {
-    type Error = InvalidRefLike;
-
-    fn try_from(s: &str) -> Result<Self, Self::Error> {
-        Self::guard_valid(s)?;
-        Ok(Self(s.into()))
-    }
-}
-
-impl FromStr for RefLike {
-    type Err = InvalidRefLike;
-
-    fn from_str(s: &str) -> Result<Self, Self::Err> {
-        Self::try_from(s)
-    }
-}
-
-impl TryFrom<String> for RefLike {
-    type Error = InvalidRefLike;
-
-    fn try_from(s: String) -> Result<Self, Self::Error> {
-        Self::try_from(s.as_str())
-    }
-}
-
-impl TryFrom<PathBuf> for RefLike {
-    type Error = InvalidRefLike;
-
-    fn try_from(path: PathBuf) -> Result<Self, Self::Error> {
-        path.to_str()
-            .ok_or(InvalidRefLike::Utf8)
-            .and_then(Self::try_from)
-    }
-}
-
-impl TryFrom<&Path> for RefLike {
-    type Error = InvalidRefLike;
-
-    fn try_from(path: &Path) -> Result<Self, Self::Error> {
-        path.to_str()
-            .ok_or(InvalidRefLike::Utf8)
-            .and_then(Self::try_from)
-    }
-}
-
-impl<'a> From<&'a RefLike> for &'a str {
-    fn from(reflike: &'a RefLike) -> &'a str {
-        reflike
-            .0
-            .to_str()
-            .expect("cannot be constructed from invalid utf8")
-    }
-}
-
-#[cfg(test)]
-mod tests {
-    use super::*;
-
-    use pretty_assertions::assert_eq;
-
-    #[test]
-    fn empty_reflike() {
-        assert_matches!(RefLike::try_from(""), Err(InvalidRefLike::RefFormat))
-    }
-
-    #[test]
-    fn assorted_invalid_reflike() {
-        [
-            "foo.lock",
-            ".hidden",
-            "here/../../etc/shadow",
-            "/etc/shadow",
-            "~ommij",
-            "head^",
-            "wh?t",
-            "x[a-z]",
-            "\\WORKGROUP",
-            "C:",
-            "foo//bar",
-            "@",
-            "@{",
-            "refs/heads/*",
-            "jeff\0",
-        ]
-        .iter()
-        .for_each(|v| assert_matches!(RefLike::try_from(*v), Err(InvalidRefLike::RefFormat)))
-    }
-
-    #[test]
-    fn assorted_valid_reflike() {
-        ["master", "cl@wn", "refs/heads/mistress", "\u{1F32F}"]
-            .iter()
-            .for_each(|v| {
-                let reflike = RefLike::try_from(*v);
-                assert_matches!(reflike, Ok(_), "input: {}", v);
-                let reflike = reflike.unwrap();
-                assert_eq!(reflike.as_str(), *v);
-            })
-    }
-}
-=======
 mod iter;
 pub use iter::{ReferenceNames, References};
 
 pub mod name;
-pub use name::{OneLevel, Qualified, RefLike, RefspecPattern};
->>>>>>> 9639d9e4
+pub use name::{OneLevel, Qualified, RefLike, RefspecPattern};