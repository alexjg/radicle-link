--- conflicted
+++ resolved
@@ -21,16 +21,10 @@
     path::PathBuf,
 };
 
-<<<<<<< HEAD
+use radicle_git_ext as ext;
 use thiserror::Error;
-=======
-use radicle_git_ext as ext;
-
-use crate::{peer::PeerId, uri::RadUrn};
->>>>>>> 4def4880
 
 use crate::{
-    git::ext,
     identities::{self, urn},
     peer::{self, PeerId},
     uri::RadUrn,
