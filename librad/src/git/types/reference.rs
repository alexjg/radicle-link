--- conflicted
+++ resolved
@@ -16,16 +16,11 @@
 // along with this program. If not, see <https://www.gnu.org/licenses/>.
 
 use std::{
-<<<<<<< HEAD
-    convert::TryFrom,
-=======
     convert::{TryFrom, TryInto},
->>>>>>> 9639d9e4
     fmt::{self, Display},
     path::PathBuf,
 };
 
-<<<<<<< HEAD
 use thiserror::Error;
 
 use crate::{
@@ -41,32 +36,17 @@
     Refspec,
     SymbolicRef,
 };
-=======
-use crate::{git::ext, uri::RadUrn};
-
-use super::{namespace::AsNamespace, Force, Refspec, SymbolicRef};
->>>>>>> 9639d9e4
 
 use identities::git::Urn;
 
 /// Type witness for a [`Reference`] that should point to a single reference.
-<<<<<<< HEAD
-#[derive(Debug, Clone, Copy, PartialEq, Eq)]
-pub struct One;
-=======
 pub type One = ext::RefLike;
->>>>>>> 9639d9e4
 
 /// Alias for [`One`].
 pub type Single = One;
 
 /// Type witness for a [`Reference`] that should point to multiple references.
-<<<<<<< HEAD
-#[derive(Debug, Clone, Copy, PartialEq, Eq)]
-pub struct Many;
-=======
 pub type Many = ext::RefspecPattern;
->>>>>>> 9639d9e4
 
 /// Alias for [`Many`].
 pub type Multiple = Many;
@@ -99,15 +79,12 @@
     }
 }
 
-<<<<<<< HEAD
-=======
 impl From<RefsCategory> for ext::RefLike {
     fn from(cat: RefsCategory) -> Self {
         ext::RefLike::try_from(cat.to_string()).unwrap()
     }
 }
 
->>>>>>> 9639d9e4
 #[derive(Debug, Clone, PartialEq)]
 pub struct Reference<Namespace, Remote, Cardinality> {
     /// The remote portion of this reference.
@@ -117,12 +94,7 @@
     /// The path of the reference, e.g. `feature/123`, `dev`.
     pub name: Cardinality,
 
-<<<<<<< HEAD
-    pub(super) _namespace: Namespaced,
-    pub(super) _cardinality: PhantomData<Cardinality>,
-=======
     pub(super) _namespace: Namespace,
->>>>>>> 9639d9e4
 }
 
 // Polymorphic definitions
@@ -307,9 +279,8 @@
         Self {
             remote: None,
             category: RefsCategory::Rad,
-            name: format!("ids/{}", urn.id),
-            _namespace: namespace,
-            _cardinality: PhantomData,
+            name: format!("ids/{}", urn.id).try_into().unwrap(),
+            _namespace: namespace,
         }
     }
 
@@ -428,24 +399,6 @@
     }
 }
 
-<<<<<<< HEAD
-impl<N, R, C> Display for Reference<N, R, C>
-where
-    N: AsNamespace,
-    R: Display,
-{
-    fn fmt(&self, f: &mut fmt::Formatter) -> fmt::Result {
-        write!(
-            f,
-            "refs/namespaces/{}/refs/",
-            self._namespace.as_namespace()
-        )?;
-
-        match &self.remote {
-            None => write!(f, "{}/{}", self.category, self.name),
-            Some(remote) => write!(f, "remotes/{}/{}/{}", remote, self.category, self.name),
-        }
-=======
 impl<N, R> Display for Reference<N, R, Many>
 where
     N: AsNamespace,
@@ -474,7 +427,6 @@
         path.push(&r.name);
 
         ext::RefspecPattern::try_from(path.as_path()).unwrap()
->>>>>>> 9639d9e4
     }
 }
 
@@ -491,6 +443,9 @@
 pub enum FromUrnError {
     #[error("missing {0}")]
     Missing(&'static str),
+
+    #[error("invalid refs category: `{0}`")]
+    InvalidCategory(String),
 
     #[error("early eof")]
     Eof,
@@ -518,23 +473,28 @@
                         .parse()?,
                 );
 
-                iter.next()
-                    .map(|x| Self {
-                        remote,
-                        category: RefsCategory::parse(x).unwrap_or(RefsCategory::Heads),
-                        name: iter.collect(),
-                        _namespace: namespace,
-                        _cardinality: PhantomData,
-                    })
-                    .ok_or(FromUrnError::Eof)
+                let category = match iter.next() {
+                    None => Err(FromUrnError::Missing("category")),
+                    Some(x) if x == "heads" => Ok(RefsCategory::Heads),
+                    Some(x) if x == "rad" => Ok(RefsCategory::Rad),
+                    Some(x) => Err(FromUrnError::InvalidCategory(x.to_owned())),
+                }?;
+
+                let name = iter.map(|x| ext::RefLike::try_from(x).unwrap()).collect();
+
+                Ok(Self {
+                    remote,
+                    category,
+                    name,
+                    _namespace: namespace,
+                })
             },
 
             Some(x) => Ok(Self {
                 remote: None,
                 category: RefsCategory::parse(x).unwrap_or(RefsCategory::Heads),
-                name: iter.collect(),
+                name: iter.map(|x| ext::RefLike::try_from(x).unwrap()).collect(),
                 _namespace: namespace,
-                _cardinality: PhantomData,
             }),
 
             None => Err(FromUrnError::Eof),
